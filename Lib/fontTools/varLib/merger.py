"""
Merge OpenType Layout tables (GDEF / GPOS / GSUB).
"""
from __future__ import print_function, division, absolute_import
<<<<<<< HEAD
from operator import ior
=======
import copy
>>>>>>> 2ae0ce7d
from fontTools.misc.py23 import *
from fontTools.misc.fixedTools import otRound
from fontTools.misc import classifyTools
from fontTools.ttLib.tables import otTables as ot
from fontTools.ttLib.tables import otBase as otBase
from fontTools.ttLib.tables.DefaultTable import DefaultTable
from fontTools.varLib import builder, models, varStore
from fontTools.varLib.models import nonNone, allNone, allEqual, allEqualTo
from fontTools.varLib.varStore import VarStoreInstancer
from functools import reduce
from fontTools.otlLib.builder import buildSinglePos


class Merger(object):

	def __init__(self, font=None):
		self.font = font

	@classmethod
	def merger(celf, clazzes, attrs=(None,)):
		assert celf != Merger, 'Subclass Merger instead.'
		if 'mergers' not in celf.__dict__:
			celf.mergers = {}
		if type(clazzes) == type:
			clazzes = (clazzes,)
		if type(attrs) == str:
			attrs = (attrs,)
		def wrapper(method):
			assert method.__name__ == 'merge'
			done = []
			for clazz in clazzes:
				if clazz in done: continue # Support multiple names of a clazz
				done.append(clazz)
				mergers = celf.mergers.setdefault(clazz, {})
				for attr in attrs:
					assert attr not in mergers, \
						"Oops, class '%s' has merge function for '%s' defined already." % (clazz.__name__, attr)
					mergers[attr] = method
			return None
		return wrapper

	@classmethod
	def mergersFor(celf, thing, _default={}):
		typ = type(thing)

		for celf in celf.mro():

			mergers = getattr(celf, 'mergers', None)
			if mergers is None:
				break;

			m = celf.mergers.get(typ, None)
			if m is not None:
				return m

		return _default

	def mergeObjects(self, out, lst, exclude=()):
		keys = sorted(vars(out).keys())
		assert all(keys == sorted(vars(v).keys()) for v in lst), \
			(keys, [sorted(vars(v).keys()) for v in lst])
		mergers = self.mergersFor(out)
		defaultMerger = mergers.get('*', self.__class__.mergeThings)
		try:
			for key in keys:
				if key in exclude: continue
				value = getattr(out, key)
				values = [getattr(table, key) for table in lst]
				mergerFunc = mergers.get(key, defaultMerger)
				mergerFunc(self, value, values)
		except Exception as e:
			e.args = e.args + ('.'+key,)
			raise

	def mergeLists(self, out, lst):
		assert allEqualTo(out, lst, len), (len(out), [len(v) for v in lst])
		for i,(value,values) in enumerate(zip(out, zip(*lst))):
			try:
				self.mergeThings(value, values)
			except Exception as e:
				e.args = e.args + ('[%d]' % i,)
				raise

	def mergeThings(self, out, lst):
		try:
			assert allEqualTo(out, lst, type), (out, lst)
			mergerFunc = self.mergersFor(out).get(None, None)
			if mergerFunc is not None:
				mergerFunc(self, out, lst)
			elif hasattr(out, '__dict__'):
				self.mergeObjects(out, lst)
			elif isinstance(out, list):
				self.mergeLists(out, lst)
			else:
				assert allEqualTo(out, lst), (out, lst)
		except Exception as e:
			e.args = e.args + (type(out).__name__,)
			raise

	def mergeTables(self, font, master_ttfs, tableTags):

		for tag in tableTags:
			if tag not in font: continue
			self.mergeThings(font[tag], [m[tag] if tag in m else None
						     for m in master_ttfs])

#
# Aligning merger
#
class AligningMerger(Merger):
	pass

@AligningMerger.merger(ot.GDEF, "GlyphClassDef")
def merge(merger, self, lst):
	if self is None:
		assert allNone(lst), (lst)
		return

	lst = [l.classDefs for l in lst]
	self.classDefs = {}
	# We only care about the .classDefs
	self = self.classDefs

	allKeys = set()
	allKeys.update(*[l.keys() for l in lst])
	for k in allKeys:
		allValues = nonNone(l.get(k) for l in lst)
		assert allEqual(allValues), allValues
		if not allValues:
			self[k] = None
		else:
			self[k] = allValues[0]

def _SinglePosUpgradeToFormat2(self):
	if self.Format == 2: return self

	ret = ot.SinglePos()
	ret.Format = 2
	ret.Coverage = self.Coverage
	ret.ValueFormat = self.ValueFormat
	ret.Value = [self.Value for g in ret.Coverage.glyphs]
	ret.ValueCount = len(ret.Value)

	return ret

def _merge_GlyphOrders(font, lst, values_lst=None, default=None):
	"""Takes font and list of glyph lists (must be sorted by glyph id), and returns
	two things:
	- Combined glyph list,
	- If values_lst is None, return input glyph lists, but padded with None when a glyph
	  was missing in a list.  Otherwise, return values_lst list-of-list, padded with None
	  to match combined glyph lists.
	"""
	if values_lst is None:
		dict_sets = [set(l) for l in lst]
	else:
		dict_sets = [{g:v for g,v in zip(l,vs)} for l,vs in zip(lst,values_lst)]
	combined = set()
	combined.update(*dict_sets)

	sortKey = font.getReverseGlyphMap().__getitem__
	order = sorted(combined, key=sortKey)
	# Make sure all input glyphsets were in proper order
	assert all(sorted(vs, key=sortKey) == vs for vs in lst)
	del combined

	paddedValues = None
	if values_lst is None:
		padded = [[glyph if glyph in dict_set else default
			   for glyph in order]
			  for dict_set in dict_sets]
	else:
		assert len(lst) == len(values_lst)
		padded = [[dict_set[glyph] if glyph in dict_set else default
			   for glyph in order]
			  for dict_set in dict_sets]
	return order, padded

def _Lookup_SinglePos_get_effective_value(subtables, glyph):
	for self in subtables:
		if self is None or \
		   type(self) != ot.SinglePos or \
		   self.Coverage is None or \
		   glyph not in self.Coverage.glyphs:
			continue
		if self.Format == 1:
			return self.Value
		elif self.Format == 2:
			return self.Value[self.Coverage.glyphs.index(glyph)]
		else:
			assert 0
	return None

def _Lookup_PairPos_get_effective_value_pair(subtables, firstGlyph, secondGlyph):
	for self in subtables:
		if self is None or \
		   type(self) != ot.PairPos or \
		   self.Coverage is None or \
		   firstGlyph not in self.Coverage.glyphs:
			continue
		if self.Format == 1:
			ps = self.PairSet[self.Coverage.glyphs.index(firstGlyph)]
			pvr = ps.PairValueRecord
			for rec in pvr: # TODO Speed up
				if rec.SecondGlyph == secondGlyph:
					return rec
			continue
		elif self.Format == 2:
			klass1 = self.ClassDef1.classDefs.get(firstGlyph, 0)
			klass2 = self.ClassDef2.classDefs.get(secondGlyph, 0)
			return self.Class1Record[klass1].Class2Record[klass2]
		else:
			assert 0
	return None

@AligningMerger.merger(ot.SinglePos)
def merge(merger, self, lst):
	self.ValueFormat = valueFormat = reduce(int.__or__, [l.ValueFormat for l in lst], 0)
	assert len(lst) == 1 or (valueFormat & ~0xF == 0), valueFormat

	# If all have same coverage table and all are format 1,
	coverageGlyphs = self.Coverage.glyphs
	if all(v.Format == 1 for v in lst) and all(coverageGlyphs == v.Coverage.glyphs for v in lst):
		self.Value = otBase.ValueRecord(valueFormat)
		merger.mergeThings(self.Value, [v.Value for v in lst])
		self.ValueFormat = self.Value.getFormat()
		return

	# Upgrade everything to Format=2
	self.Format = 2
	lst = [_SinglePosUpgradeToFormat2(v) for v in lst]

	# Align them
	glyphs, padded = _merge_GlyphOrders(merger.font,
					    [v.Coverage.glyphs for v in lst],
					    [v.Value for v in lst])

	self.Coverage.glyphs = glyphs
	self.Value = [otBase.ValueRecord(valueFormat) for g in glyphs]
	self.ValueCount = len(self.Value)

	for i,values in enumerate(padded):
		for j,glyph in enumerate(glyphs):
			if values[j] is not None: continue
			# Fill in value from other subtables
			# Note!!! This *might* result in behavior change if ValueFormat2-zeroedness
			# is different between used subtable and current subtable!
			# TODO(behdad) Check and warn if that happens?
			v = _Lookup_SinglePos_get_effective_value(merger.lookup_subtables[i], glyph)
			if v is None:
				v = otBase.ValueRecord(valueFormat)
			values[j] = v

	merger.mergeLists(self.Value, padded)

	# Merge everything else; though, there shouldn't be anything else. :)
	merger.mergeObjects(self, lst,
			    exclude=('Format', 'Coverage', 'Value', 'ValueCount'))
	self.ValueFormat = reduce(int.__or__, [v.getFormat() for v in self.Value], 0)

@AligningMerger.merger(ot.PairSet)
def merge(merger, self, lst):
	# Align them
	glyphs, padded = _merge_GlyphOrders(merger.font,
				[[v.SecondGlyph for v in vs.PairValueRecord] for vs in lst],
				[vs.PairValueRecord for vs in lst])

	self.PairValueRecord = pvrs = []
	for glyph in glyphs:
		pvr = ot.PairValueRecord()
		pvr.SecondGlyph = glyph
		pvr.Value1 = otBase.ValueRecord(merger.valueFormat1) if merger.valueFormat1 else None
		pvr.Value2 = otBase.ValueRecord(merger.valueFormat2) if merger.valueFormat2 else None
		pvrs.append(pvr)
	self.PairValueCount = len(self.PairValueRecord)

	for i,values in enumerate(padded):
		for j,glyph in enumerate(glyphs):
			# Fill in value from other subtables
			v = ot.PairValueRecord()
			v.SecondGlyph = glyph
			if values[j] is not None:
				vpair = values[j]
			else:
				vpair = _Lookup_PairPos_get_effective_value_pair(merger.lookup_subtables[i], self._firstGlyph, glyph)
			if vpair is None:
				v1, v2 = None, None
			else:
				v1, v2 = vpair.Value1, vpair.Value2
			v.Value1 = otBase.ValueRecord(merger.valueFormat1, src=v1) if merger.valueFormat1 else None
			v.Value2 = otBase.ValueRecord(merger.valueFormat2, src=v2) if merger.valueFormat2 else None
			values[j] = v
	del self._firstGlyph

	merger.mergeLists(self.PairValueRecord, padded)

def _PairPosFormat1_merge(self, lst, merger):
	assert allEqual([l.ValueFormat2 == 0 for l in lst if l.PairSet]), "Report bug against fonttools."

	# Merge everything else; makes sure Format is the same.
	merger.mergeObjects(self, lst,
			    exclude=('Coverage',
				     'PairSet', 'PairSetCount',
				     'ValueFormat1', 'ValueFormat2'))

	empty = ot.PairSet()
	empty.PairValueRecord = []
	empty.PairValueCount = 0

	# Align them
	glyphs, padded = _merge_GlyphOrders(merger.font,
					    [v.Coverage.glyphs for v in lst],
					    [v.PairSet for v in lst],
					    default=empty)

	self.Coverage.glyphs = glyphs
	self.PairSet = [ot.PairSet() for g in glyphs]
	self.PairSetCount = len(self.PairSet)
	for glyph, ps in zip(glyphs, self.PairSet):
		ps._firstGlyph = glyph

	merger.mergeLists(self.PairSet, padded)

def _ClassDef_invert(self, allGlyphs=None):

	if isinstance(self, dict):
		classDefs = self
	else:
		classDefs = self.classDefs if self and self.classDefs else {}
	m = max(classDefs.values()) if classDefs else 0

	ret = []
	for _ in range(m + 1):
		ret.append(set())

	for k,v in classDefs.items():
		ret[v].add(k)

	# Class-0 is special.  It's "everything else".
	if allGlyphs is None:
		ret[0] = None
	else:
		# Limit all classes to glyphs in allGlyphs.
		# Collect anything without a non-zero class into class=zero.
		ret[0] = class0 = set(allGlyphs)
		for s in ret[1:]:
			s.intersection_update(class0)
			class0.difference_update(s)

	return ret

def _ClassDef_merge_classify(lst, allGlyphses=None):
	self = ot.ClassDef()
	self.classDefs = classDefs = {}
	allGlyphsesWasNone = allGlyphses is None
	if allGlyphsesWasNone:
		allGlyphses = [None] * len(lst)

	classifier = classifyTools.Classifier()
	for classDef,allGlyphs in zip(lst, allGlyphses):
		sets = _ClassDef_invert(classDef, allGlyphs)
		if allGlyphs is None:
			sets = sets[1:]
		classifier.update(sets)
	classes = classifier.getClasses()

	if allGlyphsesWasNone:
		classes.insert(0, set())

	for i,classSet in enumerate(classes):
		if i == 0:
			continue
		for g in classSet:
			classDefs[g] = i

	return self, classes

# It's stupid that we need to do this here.  Just need to, to match test
# expecatation results, since ttx prints out format of ClassDef (and Coverage)
# even though it should not.
def _ClassDef_calculate_Format(self, font):
	fmt = 2
	ranges = self._getClassRanges(font)
	if ranges:
		startGlyph = ranges[0][1]
		endGlyph = ranges[-1][3]
		glyphCount = endGlyph - startGlyph + 1
		if len(ranges) * 3 >= glyphCount + 1:
			# Format 1 is more compact
			fmt = 1
	self.Format = fmt

def _PairPosFormat2_align_matrices(self, lst, font, transparent=False):

	matrices = [l.Class1Record for l in lst]

	# Align first classes
	self.ClassDef1, classes = _ClassDef_merge_classify([l.ClassDef1 for l in lst], [l.Coverage.glyphs for l in lst])
	_ClassDef_calculate_Format(self.ClassDef1, font)
	self.Class1Count = len(classes)
	new_matrices = []
	for l,matrix in zip(lst, matrices):
		nullRow = None
		coverage = set(l.Coverage.glyphs)
		classDef1 = l.ClassDef1.classDefs
		class1Records = []
		for classSet in classes:
			exemplarGlyph = next(iter(classSet))
			if exemplarGlyph not in coverage:
				# Follow-up to e6125b353e1f54a0280ded5434b8e40d042de69f,
				# Fixes https://github.com/googlei18n/fontmake/issues/470
				# Again, revert 8d441779e5afc664960d848f62c7acdbfc71d7b9
				# when merger becomes selfless.
				nullRow = None
				if nullRow is None:
					nullRow = ot.Class1Record()
					class2records = nullRow.Class2Record = []
					# TODO: When merger becomes selfless, revert e6125b353e1f54a0280ded5434b8e40d042de69f
					for _ in range(l.Class2Count):
						if transparent:
							rec2 = None
						else:
							rec2 = ot.Class2Record()
							rec2.Value1 = otBase.ValueRecord(self.ValueFormat1) if self.ValueFormat1 else None
							rec2.Value2 = otBase.ValueRecord(self.ValueFormat2) if self.ValueFormat2 else None
						class2records.append(rec2)
				rec1 = nullRow
			else:
				klass = classDef1.get(exemplarGlyph, 0)
				rec1 = matrix[klass] # TODO handle out-of-range?
			class1Records.append(rec1)
		new_matrices.append(class1Records)
	matrices = new_matrices
	del new_matrices

	# Align second classes
	self.ClassDef2, classes = _ClassDef_merge_classify([l.ClassDef2 for l in lst])
	_ClassDef_calculate_Format(self.ClassDef2, font)
	self.Class2Count = len(classes)
	new_matrices = []
	for l,matrix in zip(lst, matrices):
		classDef2 = l.ClassDef2.classDefs
		class1Records = []
		for rec1old in matrix:
			oldClass2Records = rec1old.Class2Record
			rec1new = ot.Class1Record()
			class2Records = rec1new.Class2Record = []
			for classSet in classes:
				if not classSet: # class=0
					rec2 = oldClass2Records[0]
				else:
					exemplarGlyph = next(iter(classSet))
					klass = classDef2.get(exemplarGlyph, 0)
					rec2 = oldClass2Records[klass]
				class2Records.append(copy.deepcopy(rec2))
			class1Records.append(rec1new)
		new_matrices.append(class1Records)
	matrices = new_matrices
	del new_matrices

	return matrices

def _PairPosFormat2_merge(self, lst, merger):
	assert allEqual([l.ValueFormat2 == 0 for l in lst if l.Class1Record]), "Report bug against fonttools."

	merger.mergeObjects(self, lst,
			    exclude=('Coverage',
				     'ClassDef1', 'Class1Count',
				     'ClassDef2', 'Class2Count',
				     'Class1Record',
				     'ValueFormat1', 'ValueFormat2'))

	# Align coverages
	glyphs, _ = _merge_GlyphOrders(merger.font,
				       [v.Coverage.glyphs for v in lst])
	self.Coverage.glyphs = glyphs

	# Currently, if the coverage of PairPosFormat2 subtables are different,
	# we do NOT bother walking down the subtable list when filling in new
	# rows for alignment.  As such, this is only correct if current subtable
	# is the last subtable in the lookup.  Ensure that.
	#
	# Note that our canonicalization process merges trailing PairPosFormat2's,
	# so in reality this is rare.
	for l,subtables in zip(lst,merger.lookup_subtables):
		if l.Coverage.glyphs != glyphs:
			assert l == subtables[-1]

	matrices = _PairPosFormat2_align_matrices(self, lst, merger.font)

	self.Class1Record = list(matrices[0]) # TODO move merger to be selfless
	merger.mergeLists(self.Class1Record, matrices)

@AligningMerger.merger(ot.PairPos)
def merge(merger, self, lst):
	merger.valueFormat1 = self.ValueFormat1 = reduce(int.__or__, [l.ValueFormat1 for l in lst], 0)
	merger.valueFormat2 = self.ValueFormat2 = reduce(int.__or__, [l.ValueFormat2 for l in lst], 0)

	if self.Format == 1:
		_PairPosFormat1_merge(self, lst, merger)
	elif self.Format == 2:
		_PairPosFormat2_merge(self, lst, merger)
	else:
		assert False

	del merger.valueFormat1, merger.valueFormat2

	# Now examine the list of value records, and update to the union of format values,
	# as merge might have created new values.
	vf1 = 0
	vf2 = 0
	if self.Format == 1:
		for pairSet in self.PairSet:
			for pairValueRecord in pairSet.PairValueRecord:
				pv1 = pairValueRecord.Value1
				if pv1 is not None:
					vf1 |= pv1.getFormat()
				pv2 = pairValueRecord.Value2
				if pv2 is not None:
					vf2 |= pv2.getFormat()
	elif self.Format == 2:
		for class1Record in self.Class1Record:
			for class2Record in class1Record.Class2Record:
				pv1 = class2Record.Value1
				if pv1 is not None:
					vf1 |= pv1.getFormat()
				pv2 = class2Record.Value2
				if pv2 is not None:
					vf2 |= pv2.getFormat()
	self.ValueFormat1 = vf1
	self.ValueFormat2 = vf2

def _MarkBasePosFormat1_merge(self, lst, merger, Mark='Mark', Base='Base'):
	self.ClassCount = max(l.ClassCount for l in lst)

	MarkCoverageGlyphs, MarkRecords = \
		_merge_GlyphOrders(merger.font,
				   [getattr(l, Mark+'Coverage').glyphs for l in lst],
				   [getattr(l, Mark+'Array').MarkRecord for l in lst])
	getattr(self, Mark+'Coverage').glyphs = MarkCoverageGlyphs

	BaseCoverageGlyphs, BaseRecords = \
		_merge_GlyphOrders(merger.font,
				   [getattr(l, Base+'Coverage').glyphs for l in lst],
				   [getattr(getattr(l, Base+'Array'), Base+'Record') for l in lst])
	getattr(self, Base+'Coverage').glyphs = BaseCoverageGlyphs

	# MarkArray
	records = []
	for g,glyphRecords in zip(MarkCoverageGlyphs, zip(*MarkRecords)):
		allClasses = [r.Class for r in glyphRecords if r is not None]

		# TODO Right now we require that all marks have same class in
		# all masters that cover them.  This is not required.
		#
		# We can relax that by just requiring that all marks that have
		# the same class in a master, have the same class in every other
		# master.  Indeed, if, say, a sparse master only covers one mark,
		# that mark probably will get class 0, which would possibly be
		# different from its class in other masters.
		#
		# We can even go further and reclassify marks to support any
		# input.  But, since, it's unlikely that two marks being both,
		# say, "top" in one master, and one being "top" and other being
		# "top-right" in another master, we shouldn't do that, as any
		# failures in that case will probably signify mistakes in the
		# input masters.

		assert allEqual(allClasses), allClasses
		if not allClasses:
			rec = None
		else:
			rec = ot.MarkRecord()
			rec.Class = allClasses[0]
			allAnchors = [None if r is None else r.MarkAnchor for r in glyphRecords]
			if allNone(allAnchors):
				anchor = None
			else:
				anchor = ot.Anchor()
				anchor.Format = 1
				merger.mergeThings(anchor, allAnchors)
			rec.MarkAnchor = anchor
		records.append(rec)
	array = ot.MarkArray()
	array.MarkRecord = records
	array.MarkCount = len(records)
	setattr(self, Mark+"Array", array)

	# BaseArray
	records = []
	for g,glyphRecords in zip(BaseCoverageGlyphs, zip(*BaseRecords)):
		if allNone(glyphRecords):
			rec = None
		else:
			rec = getattr(ot, Base+'Record')()
			anchors = []
			setattr(rec, Base+'Anchor', anchors)
			glyphAnchors = [[] if r is None else getattr(r, Base+'Anchor')
					for r in glyphRecords]
			for l in glyphAnchors:
				l.extend([None] * (self.ClassCount - len(l)))
			for allAnchors in zip(*glyphAnchors):
				if allNone(allAnchors):
					anchor = None
				else:
					anchor = ot.Anchor()
					anchor.Format = 1
					merger.mergeThings(anchor, allAnchors)
				anchors.append(anchor)
		records.append(rec)
	array = getattr(ot, Base+'Array')()
	setattr(array, Base+'Record', records)
	setattr(array, Base+'Count', len(records))
	setattr(self, Base+'Array', array)

@AligningMerger.merger(ot.MarkBasePos)
def merge(merger, self, lst):
	assert allEqualTo(self.Format, (l.Format for l in lst))
	if self.Format == 1:
		_MarkBasePosFormat1_merge(self, lst, merger)
	else:
		assert False

@AligningMerger.merger(ot.MarkMarkPos)
def merge(merger, self, lst):
	assert allEqualTo(self.Format, (l.Format for l in lst))
	if self.Format == 1:
		_MarkBasePosFormat1_merge(self, lst, merger, 'Mark1', 'Mark2')
	else:
		assert False


def _PairSet_flatten(lst, font):
	self = ot.PairSet()
	self.Coverage = ot.Coverage()
	self.Coverage.Format = 1

	# Align them
	glyphs, padded = _merge_GlyphOrders(font,
				[[v.SecondGlyph for v in vs.PairValueRecord] for vs in lst],
				[vs.PairValueRecord for vs in lst])

	self.Coverage.glyphs = glyphs
	self.PairValueRecord = pvrs = []
	for values in zip(*padded):
		for v in values:
			if v is not None:
				pvrs.append(v)
				break
		else:
			assert False
	self.PairValueCount = len(self.PairValueRecord)

	return self

def _Lookup_PairPosFormat1_subtables_flatten(lst, font):
	assert allEqual([l.ValueFormat2 == 0 for l in lst if l.PairSet]), "Report bug against fonttools."

	self = ot.PairPos()
	self.Format = 1
	self.Coverage = ot.Coverage()
	self.Coverage.Format = 1
	self.ValueFormat1 = reduce(int.__or__, [l.ValueFormat1 for l in lst], 0)
	self.ValueFormat2 = reduce(int.__or__, [l.ValueFormat2 for l in lst], 0)

	# Align them
	glyphs, padded = _merge_GlyphOrders(font,
					    [v.Coverage.glyphs for v in lst],
					    [v.PairSet for v in lst])

	self.Coverage.glyphs = glyphs
	self.PairSet = [_PairSet_flatten([v for v in values if v is not None], font)
		        for values in zip(*padded)]
	self.PairSetCount = len(self.PairSet)
	return self

def _Lookup_PairPosFormat2_subtables_flatten(lst, font):
	assert allEqual([l.ValueFormat2 == 0 for l in lst if l.Class1Record]), "Report bug against fonttools."

	self = ot.PairPos()
	self.Format = 2
	self.Coverage = ot.Coverage()
	self.Coverage.Format = 1
	self.ValueFormat1 = reduce(int.__or__, [l.ValueFormat1 for l in lst], 0)
	self.ValueFormat2 = reduce(int.__or__, [l.ValueFormat2 for l in lst], 0)

	# Align them
	glyphs, _ = _merge_GlyphOrders(font,
				       [v.Coverage.glyphs for v in lst])
	self.Coverage.glyphs = glyphs

	matrices = _PairPosFormat2_align_matrices(self, lst, font, transparent=True)

	matrix = self.Class1Record = []
	for rows in zip(*matrices):
		row = ot.Class1Record()
		matrix.append(row)
		row.Class2Record = []
		row = row.Class2Record
		for cols in zip(*list(r.Class2Record for r in rows)):
			col = next(iter(c for c in cols if c is not None))
			row.append(col)

	return self

def _Lookup_PairPos_subtables_canonicalize(lst, font):
	"""Merge multiple Format1 subtables at the beginning of lst,
	and merge multiple consecutive Format2 subtables that have the same
	Class2 (ie. were split because of offset overflows).  Returns new list."""
	lst = list(lst)

	l = len(lst)
	i = 0
	while i < l and lst[i].Format == 1:
		i += 1
	lst[:i] = [_Lookup_PairPosFormat1_subtables_flatten(lst[:i], font)]

	l = len(lst)
	i = l
	while i > 0 and lst[i - 1].Format == 2:
		i -= 1
	lst[i:] = [_Lookup_PairPosFormat2_subtables_flatten(lst[i:], font)]

	return lst

def _Lookup_SinglePos_subtables_flatten(lst, font, min_inclusive_rec_format):
	lst = list(lst)
	glyphs, _ = _merge_GlyphOrders(font,
		[v.Coverage.glyphs for v in lst], None)
	num_glyphs = len(glyphs)
	new = ot.SinglePos()
	new.Format = 2
	new.ValueFormat = min_inclusive_rec_format
	new.Coverage = ot.Coverage()
	new.Coverage.glyphs = glyphs
	new.ValueCount = num_glyphs
	new.Value = [None] * num_glyphs
	for singlePos in lst:
		if singlePos.Format == 1:
			val_rec = singlePos.Value
			for gname in singlePos.Coverage.glyphs:
				i = glyphs.index(gname)
				new.Value[i] = val_rec
		elif singlePos.Format == 2:
			for j, gname in enumerate(singlePos.Coverage.glyphs):
				val_rec = singlePos.Value[j]
				i = glyphs.index(gname)
				new.Value[i] = val_rec
	return [new]

@AligningMerger.merger(ot.Lookup)
def merge(merger, self, lst):
	subtables = merger.lookup_subtables = [l.SubTable for l in lst]

	# Remove Extension subtables
	for l,sts in list(zip(lst,subtables))+[(self,self.SubTable)]:
		if not sts:
			continue
		if sts[0].__class__.__name__.startswith('Extension'):
			assert allEqual([st.__class__ for st in sts])
			assert allEqual([st.ExtensionLookupType for st in sts])
			l.LookupType = sts[0].ExtensionLookupType
			new_sts = [st.ExtSubTable for st in sts]
			del sts[:]
			sts.extend(new_sts)

	isPairPos = self.SubTable and isinstance(self.SubTable[0], ot.PairPos)
	isSinglePos = False
	
	if isPairPos:
		# AFDKO and feaLib sometimes generate two Format1 subtables instead of one.
		# Merge those before continuing.
		# https://github.com/fonttools/fonttools/issues/719
		self.SubTable = _Lookup_PairPos_subtables_canonicalize(self.SubTable, merger.font)
		subtables = merger.lookup_subtables = [_Lookup_PairPos_subtables_canonicalize(st, merger.font) for st in subtables]
	else:
		isSinglePos = self.SubTable and isinstance(self.SubTable[0], ot.SinglePos)
		if isSinglePos:
			numSubtables = [len(st) for st in subtables]
			if not all([nums == numSubtables[0] for nums in numSubtables]):
				# Flatten list of SinglePos subtables to single Format 2 subtable,
				# with all value records set to the rec format type.
				# We use buildSinglePos() to optimize the lookup after merging.
				valueFormatList = [t.ValueFormat for st in subtables for t in st]
				# Find the minimum value record that can accomodate all the singlePos subtables.
				mirf = reduce(ior, valueFormatList)
				self.SubTable = _Lookup_SinglePos_subtables_flatten(self.SubTable, merger.font, mirf)
				subtables = merger.lookup_subtables = [
					_Lookup_SinglePos_subtables_flatten(st, merger.font, mirf) for st in subtables]
				flattened = True
			else:
				flattened = False
	
	merger.mergeLists(self.SubTable, subtables)
	self.SubTableCount = len(self.SubTable)

	if isPairPos:
		isSinglePos = False
		# If format-1 subtable created during canonicalization is empty, remove it.
		assert len(self.SubTable) >= 1 and self.SubTable[0].Format == 1
		if not self.SubTable[0].Coverage.glyphs:
			self.SubTable.pop(0)
			self.SubTableCount -= 1

		# If format-2 subtable created during canonicalization is empty, remove it.
		assert len(self.SubTable) >= 1 and self.SubTable[-1].Format == 2
		if not self.SubTable[-1].Coverage.glyphs:
			self.SubTable.pop(-1)
			self.SubTableCount -= 1

	if isSinglePos:
		singlePosTable = self.SubTable[0]
		glyphs = singlePosTable.Coverage.glyphs
		if flattened:
			# We know that singlePosTable is Format 2, as this is set
			# in _Lookup_SinglePos_subtables_flatten.
			recs = singlePosTable.Value
			numRecs = len(recs)
			recList = [ (glyphs[i], recs[i]) for i in range(numRecs)]
			singlePosMapping = {gname: valRecord for gname, valRecord in recList}
			self.SubTable = buildSinglePos(singlePosMapping, merger.font.getReverseGlyphMap())
	merger.mergeObjects(self, lst, exclude=['SubTable', 'SubTableCount'])

	del merger.lookup_subtables


#
# InstancerMerger
#

class InstancerMerger(AligningMerger):
	"""A merger that takes multiple master fonts, and instantiates
	an instance."""

	def __init__(self, font, model, location):
		Merger.__init__(self, font)
		self.model = model
		self.location = location
		self.scalars = model.getScalars(location)

@InstancerMerger.merger(ot.CaretValue)
def merge(merger, self, lst):
	assert self.Format == 1
	Coords = [a.Coordinate for a in lst]
	model = merger.model
	scalars = merger.scalars
	self.Coordinate = otRound(model.interpolateFromMastersAndScalars(Coords, scalars))

@InstancerMerger.merger(ot.Anchor)
def merge(merger, self, lst):
	assert self.Format == 1
	XCoords = [a.XCoordinate for a in lst]
	YCoords = [a.YCoordinate for a in lst]
	model = merger.model
	scalars = merger.scalars
	self.XCoordinate = otRound(model.interpolateFromMastersAndScalars(XCoords, scalars))
	self.YCoordinate = otRound(model.interpolateFromMastersAndScalars(YCoords, scalars))

@InstancerMerger.merger(otBase.ValueRecord)
def merge(merger, self, lst):
	model = merger.model
	scalars = merger.scalars
	# TODO Handle differing valueformats
	for name, tableName in [('XAdvance','XAdvDevice'),
				('YAdvance','YAdvDevice'),
				('XPlacement','XPlaDevice'),
				('YPlacement','YPlaDevice')]:

		assert not hasattr(self, tableName)

		if hasattr(self, name):
			values = [getattr(a, name, 0) for a in lst]
			value = otRound(model.interpolateFromMastersAndScalars(values, scalars))
			setattr(self, name, value)


#
# MutatorMerger
#

class MutatorMerger(AligningMerger):
	"""A merger that takes a variable font, and instantiates
	an instance.  While there's no "merging" to be done per se,
	the operation can benefit from many operations that the
	aligning merger does."""

	def __init__(self, font, location):
		Merger.__init__(self, font)
		self.location = location

		store = None
		if 'GDEF' in font:
			gdef = font['GDEF'].table
			if gdef.Version >= 0x00010003:
				store = gdef.VarStore

		self.instancer = VarStoreInstancer(store, font['fvar'].axes, location)

@MutatorMerger.merger(ot.CaretValue)
def merge(merger, self, lst):

	# Hack till we become selfless.
	self.__dict__ = lst[0].__dict__.copy()

	if self.Format != 3:
		return

	instancer = merger.instancer
	dev = self.DeviceTable
	del self.DeviceTable
	if dev:
		assert dev.DeltaFormat == 0x8000
		varidx = (dev.StartSize << 16) + dev.EndSize
		delta = otRound(instancer[varidx])
		self.Coordinate  += delta

	self.Format = 1

@MutatorMerger.merger(ot.Anchor)
def merge(merger, self, lst):

	# Hack till we become selfless.
	self.__dict__ = lst[0].__dict__.copy()

	if self.Format != 3:
		return

	instancer = merger.instancer
	for v in "XY":
		tableName = v+'DeviceTable'
		if not hasattr(self, tableName):
			continue
		dev = getattr(self, tableName)
		delattr(self, tableName)
		if dev is None:
			continue

		assert dev.DeltaFormat == 0x8000
		varidx = (dev.StartSize << 16) + dev.EndSize
		delta = otRound(instancer[varidx])

		attr = v+'Coordinate'
		setattr(self, attr, getattr(self, attr) + delta)

	self.Format = 1

@MutatorMerger.merger(otBase.ValueRecord)
def merge(merger, self, lst):

	# Hack till we become selfless.
	self.__dict__ = lst[0].__dict__.copy()

	instancer = merger.instancer
	# TODO Handle differing valueformats
	for name, tableName in [('XAdvance','XAdvDevice'),
				('YAdvance','YAdvDevice'),
				('XPlacement','XPlaDevice'),
				('YPlacement','YPlaDevice')]:

		if not hasattr(self, tableName):
			continue
		dev = getattr(self, tableName)
		delattr(self, tableName)
		if dev is None:
			continue

		assert dev.DeltaFormat == 0x8000
		varidx = (dev.StartSize << 16) + dev.EndSize
		delta = otRound(instancer[varidx])

		setattr(self, name, getattr(self, name) + delta)


#
# VariationMerger
#

class VariationMerger(AligningMerger):
	"""A merger that takes multiple master fonts, and builds a
	variable font."""

	def __init__(self, model, axisTags, font):
		Merger.__init__(self, font)
		self.store_builder = varStore.OnlineVarStoreBuilder(axisTags)
		self.setModel(model)

	def setModel(self, model):
		self.model = model
		self.store_builder.setModel(model)

	def mergeThings(self, out, lst):
		masterModel = None
		if None in lst:
			if allNone(lst):
				assert out is None, (out, lst)
				return
			masterModel = self.model
			model, lst = masterModel.getSubModel(lst)
			self.setModel(model)

		super(VariationMerger, self).mergeThings(out, lst)

		if masterModel:
			self.setModel(masterModel)


def buildVarDevTable(store_builder, master_values):
	if allEqual(master_values):
		return master_values[0], None
	base, varIdx = store_builder.storeMasters(master_values)
	return base, builder.buildVarDevTable(varIdx)

@VariationMerger.merger(ot.CaretValue)
def merge(merger, self, lst):
	assert self.Format == 1
	self.Coordinate, DeviceTable = buildVarDevTable(merger.store_builder, [a.Coordinate for a in lst])
	if DeviceTable:
		self.Format = 3
		self.DeviceTable = DeviceTable

@VariationMerger.merger(ot.Anchor)
def merge(merger, self, lst):
	assert self.Format == 1
	self.XCoordinate, XDeviceTable = buildVarDevTable(merger.store_builder, [a.XCoordinate for a in lst])
	self.YCoordinate, YDeviceTable = buildVarDevTable(merger.store_builder, [a.YCoordinate for a in lst])
	if XDeviceTable or YDeviceTable:
		self.Format = 3
		self.XDeviceTable = XDeviceTable
		self.YDeviceTable = YDeviceTable

@VariationMerger.merger(otBase.ValueRecord)
def merge(merger, self, lst):
	for name, tableName in [('XAdvance','XAdvDevice'),
				('YAdvance','YAdvDevice'),
				('XPlacement','XPlaDevice'),
				('YPlacement','YPlaDevice')]:

		if hasattr(self, name):
			value, deviceTable = buildVarDevTable(merger.store_builder,
							      [getattr(a, name, 0) for a in lst])
			setattr(self, name, value)
			if deviceTable:
				setattr(self, tableName, deviceTable)<|MERGE_RESOLUTION|>--- conflicted
+++ resolved
@@ -2,11 +2,8 @@
 Merge OpenType Layout tables (GDEF / GPOS / GSUB).
 """
 from __future__ import print_function, division, absolute_import
-<<<<<<< HEAD
+import copy
 from operator import ior
-=======
-import copy
->>>>>>> 2ae0ce7d
 from fontTools.misc.py23 import *
 from fontTools.misc.fixedTools import otRound
 from fontTools.misc import classifyTools
